"""An I/O stream-based VASP calculator
Provides additional bug fix to
https://gitlab.com/ase/ase/-/blob/master/ase/calculators/vasp/interactive.py
May be merged with upstream by the end of day.
"""
from subprocess import Popen, PIPE
from contextlib import contextmanager

from ase.calculators.calculator import Calculator, ReadError, CalculatorSetupError
from ase.calculators.vasp import Vasp
from ase.io import read
from ase.io.vasp import write_vasp

from ase.calculators.vasp.vasp import check_atoms
from warnings import warn

import time
import os
import sys
import psutil
import signal
import re
import numpy as np


def _find_mpi_process(pid):
    """Recursively search children processes with PID=pid and return the one 
    that mpirun (or synonyms) are the main command
    """
    allowed_names = ["mpirun", "mpiexec", "orterun", "oshrun", "shmemrun"]
    process_list = [psutil.Process(pid)]
    process_list.extend(process_list[0].children(recursive=True))
    mpi_proc = None
    for proc in process_list:
        # print(proc, proc.name())
        if proc.name() in allowed_names:
            mpi_proc = proc
            break
    return mpi_proc
    


class VaspInteractive(Vasp):
    """I/O stream-based VASP calculator.
    Can be used to speed up structural relaxation when using ASE optimizers.
    The atomic positions for each ionic step is passed to VASP via stdin.
    Currently do not support change of unit cell.
    """

    name = "VaspInteractive"
    implemented_properties = Vasp.implemented_properties
    mandatory_input = {
        "potim": 0.0,
        "ibrion": -1,
        "iwavpr": 11,
        "interactive": True,
    }
    # Enforce the job to be relaxation
    default_input = {
        "nsw": 2000,
        "isym": 0,
    }

    def __init__(
        self,
        atoms=None,
        directory=".",
        label="vasp-interactive",
        ignore_bad_restart_file=Calculator._deprecated,
        command=None,
        txt="vasp.out",
        allow_restart_process=True,
        cell_tolerance=1e-8,
        **kwargs,
    ):
        """Initialize the calculator object like the normal Vasp object.
        Additional attributes:
            `self.process`: Popen instance to run the VASP calculation
            `allow_restart_process`: if True, will restart the VASP process if it exits before user program ends
        """

        # Add the mandatory keywords
        for kw, val in VaspInteractive.mandatory_input.items():
            if kw in kwargs and val != kwargs[kw]:
                raise ValueError(
                    "Keyword {} cannot be overridden! "
                    "It must have have value {}, but {} "
                    "was provided instead.".format(kw, val, kwargs[kw])
                )
        kwargs.update(VaspInteractive.mandatory_input)

        for kw, val in VaspInteractive.default_input.items():
            if kw not in kwargs:
                kwargs[kw] = val

        super(VaspInteractive, self).__init__(
            atoms=atoms,
            directory=directory,
            label=label,
            ignore_bad_restart_file=ignore_bad_restart_file,
            command=command,
            txt=txt,
            restart=None,
            **kwargs,
        )
        # VaspInteractive can take 1 Popen process to track the VASP job
        self.process = None
        self.allow_restart_process = allow_restart_process

        # Ionic steps counter. Note this number will be 1 more than that in ase.optimize
        self.steps = 0
        # Is the relaxation finished?
        self.final = False

        # If nsw=0 or 1, the user are using VaspInteractive as normal Vasp single point
        # can generate warning
        incar_nsw = self.int_params["nsw"]
        if incar_nsw in (0, 1):
            warn(
                (
                    f"You have set NSW={incar_nsw} in INCAR. "
                    "VaspInteractive will run as a normal single point calculator. "
                    "If this is what you want, ignore this warning."
                )
            )

        # Recommend to use isym=0 like in MD calculations, otherwise energy can be wrong
        incar_isym = self.int_params["isym"]
        if incar_isym > 0:
            # If user defines isym to another value, use at their risk
            warn(
                "It is recommended to use ISYM=0 to "
                "overcome convergence issue when input symmetry changes. \n"
                f"However, you provided ISYM={incar_isym}. "
                "In some cases the energy and forces can be wrong. "
                "Use such settings at your own risk."
            )
            
        # Cell tolerance parameter
        self.cell_tolerance = abs(cell_tolerance)
        if self.cell_tolerance > 1e-3:
            warn(
                f"Your cell tolerace of {self.cell_tolerance} is probably too high. "
                "Make sure your results make sense"
            )

        return

    @property
    def incar_nsw(self):
        nsw_ = self.int_params["nsw"]
        if nsw_ == 0:
            nsw_ = 1
        return nsw_

    def reset(self):
        """Rewrite the parent reset function.
        The calculator is reset only if user set it to final
        """
        super(VaspInteractive, self).reset()
        if self.final:
            self._force_kill_process()
            self.steps = 0
            self.final = False
    

    def _ensure_directory(self):
        """Makesure self.directory exists, if not use `os.makedirs`"""
        # Create the folders where we write the files, if we aren't in the
        # current working directory.
        if self.directory != os.curdir and not os.path.isdir(self.directory):
            os.makedirs(self.directory)

    @contextmanager
    def _txt_outstream(self):
        """Overwrites the parent Vasp._txt_outstream, so that the file io uses append mode
        Custom function for opening a text output stream. Uses self.txt
        to determine the output stream, and accepts a string or an open
        writable object.
        If a string is used, a new stream is opened, and automatically closes
        the new stream again when exiting.
        """

        txt = self.txt
        open_and_close = False  # Do we open the file?

        if txt is None:
            # Suppress stdout
            out = None
        else:
            if isinstance(txt, str):
                if txt == "-":
                    # subprocess.call redirects this to stdout
                    out = sys.stdout
                else:
                    # Open the file in the work directory
                    self._ensure_directory()
                    txt = self._indir(txt)
                    # We wait with opening the file, until we are inside the
                    # try/finally
                    open_and_close = True
            elif hasattr(txt, "write"):
                out = txt
            else:
                raise RuntimeError(
                    "txt should either be a string"
                    "or an I/O stream, got {}".format(txt)
                )

        try:
            if open_and_close:
                # For interactive vasp mode, the io stream is in append mode
                # Using multiple stream context would not affect the performance
                out = open(txt, "a")
            yield out
        finally:
            if open_and_close:
                out.close()

    def _stdin(self, text, out=None, ending="\n"):
        """Write single line text to `self.process.stdin`
        if `out` provided, the same input is write to `out` as well.
        `text` should be a single line input without ending char
        """
        if out is not None:
            out.write(text + ending)
        if self.process is not None:
            self.process.stdin.write(text + ending)
            # ASE only supports py3 now, no need for py2 compatibility
            self.process.stdin.flush()
        else:
            raise RuntimeError("VaspInteractive does not have the VASP process.")

    def _stdout(self, text, out=None):
        if out is not None:
            out.write(text)

    def _run(self, atoms, out):
        """Overwrite the Vasp._run method
        Running pipe-based vasp job
        `out` is the io stream determined by `_txt_outstream()`
        Logic:
        - If the vasp process not present (either not started or restarted):
            make inputs and run until stdout captures request for new pos input
        - Else the vasp process has started and asks for input (2+ ionic step)
            write new positions to stdin
        - If the process continues without asking input, check the process return code
          if returncode != 0 then there is an error
        """
        # VASP process exited (possibly due to NSW limit reached), release the process handle
        # a bit messy conditions here but works
        if self.process is not None:
            if (self.process.poll() == 0) and self.allow_restart_process:
                pid = self.process.pid
                self.process = None
                self._stdout(
                    "It seems your VASP process exited normally. I'll retart a new one.",
                    out=out,
                )
                warn(
                    (
                        f"VASP process (pid={pid}) exits normally but new positions are still provided. "
                        "A new VASP process will be started. "
                        "To supress this warning, you may want to increase the NSW number in your settings."
                    )
                )

        if self.process is None:
            # Delete STOPCAR left by an unsuccessful run
            stopcar = self._indir("STOPCAR")

            if os.path.isfile(stopcar):
                os.remove(stopcar)
            self._stdout("Writing VASP input files\n", out=out)
            self.initialize(atoms)
            self.write_input(atoms)
            self._stdout("Starting VASP for initial step...\n", out=out)
            # Dynamic generation of command args
            command = self.make_command(self.command)
            self.process = Popen(
                command,
                shell=True,
                stdout=PIPE,
                stdin=PIPE,
                stderr=PIPE,
                cwd=self.directory,
                universal_newlines=True,
                bufsize=0,
            )
            self.steps = 0
        else:
            # Whenever at this point, VASP interactive asks the input
            # write the current atoms positions to the stdin
            retcode = self.process.poll()
            if retcode is None:
                self._stdout("Inputting positions...\n", out=out)
                # ase atoms --> self.sort --> write to position for VASP
                # use scaled positions wrap back to cell
                for atom in atoms.get_scaled_positions()[self.sort]:
                    self._stdin(" ".join(map("{:19.16f}".format, atom)), out=out)
            else:
                # The vasp process stops prematurely
                raise RuntimeError(
                    (
                        f"The VASP process has exited with code {retcode} but "
                        "you're still providing new atom positions. "
                        "If the return code is 0, you can try to set allow_restart_process=True "
                        "to enable auto restart of the VASP process."
                    )
                )

        while self.process.poll() is None:
            text = self.process.stdout.readline()
            self._stdout(text, out=out)
            # Read vasp version from stdio, if version < 6 then raise Error
            if self._read_vasp_version_stream(text):
                if _int_version(self.version) < 6:
                    raise CalculatorSetupError(
                        "VaspInteractive currently only works with VASP version >= 6."
                    )
            if "POSITIONS: reading from stdin" in text:
                return

        # Extra condition, vasp exited with 0 (completed)
        # can be 2 situations: completed job due to STOPCAR
        # or nsw is reached
        if self.process.poll() == 0:
            self._stdout("VASP terminated normally\n", out=out)
            # Update Aug. 13 2021
            # Since we explicitly added the check for self.steps in self.calculate
            # the following scenario should not happen
            if self.steps > self.incar_nsw:
                self._stdout(
                    (
                        "However the maximum ionic iterations have been reached. "
                        "Consider increasing NSW number in your calculation."
                    ),
                    out=out,
                )
                raise RuntimeError(
                    (
                        "VASP process terminated normally but "
                        "your current ionic steps exceeds maximum allowed number. "
                        "Consider increase your NSW value in calculator setup, "
                        "or set allow_process_restart=True"
                    )
                )

            return
        else:
            # If we've reached this point, then VASP has exited without asking for
            # new positions, meaning it either exited without error unexpectedly,
            # or it exited with an error. Either way, we need to raise an error.

            raise RuntimeError(
                "VASP exited unexpectedly with exit code {}"
                "".format(self.process.poll())
            )

    def close(self):
        """Soft stop approach for the stream-based VASP process
        Works by writing STOPCAR file and runs two dummy scf cycles
        """
        if self.process is None:
            return
        elif self.process.poll() is not None:
            # For whatever reason the vasp process stops prematurely (possibly too small nsw)
            # do a clean up
            retcode = self.process.poll()
            with self._txt_outstream() as out:
                self._stdout(f"VASP exited with code {retcode}.", out=out)
            self.process = None
            return
        else:
            with self._txt_outstream() as out:
                self._stdout("Attemping to close VASP cleanly\n", out=out)
                stopcar = self._indir("STOPCAR")
                with open(stopcar, "w") as fd:
                    fd.write("LABORT = .TRUE.")

                # Following two calls to _run_vasp: 1 is to let vasp see STOPCAR and do 1 SCF
                # second is to exit the program
                # Program may have ended before we can write, if so then cancel the stdin
                for i in range(2):
                    self._run(self.atoms, out=out)
                    if self.process.poll() is not None:
                        self._stdout(
                            f"VASP exited with code {self.process.poll()}.", out=out
                        )
                        self.process = None
                        return
                # TODO: the endless waiting cycle is hand-waving
                # consider add a timeout function
                while self.process.poll() is None:
                    time.sleep(1)
                self._stdout("VASP has been closed\n", out=out)
                self.process = None
            return
        
<<<<<<< HEAD
    def pause_calc(self, sig=signal.SIGTSTP):
        """Pause the vasp processes by sending SIGTSTP to the master mpirun process
        """
        pid = self.process.pid
        mpi_process = _find_mpi_process(pid)
        if mpi_process is None:
            warn("Cannot find the mpi process. Will not send stop signal to mpi.")
            return
        mpi_process.send_signal(sig)
        return
    
    def resume_calc(self, sig=signal.SIGCONT):
        """Resumt the vasp processes by sending SIGCONT to the master mpirun process
        """
        pid = self.process.pid
        mpi_process = _find_mpi_process(pid)
        if mpi_process is None:
            warn("Cannot find the mpi process. Will not send continue signal to mpi.")
            return
        mpi_process.send_signal(sig)
        
=======
    def check_state(self, atoms, tol=1e-15):
        """Modified check_state method to allow separate check for cell tolerance"""
        old_system_changes = super(VaspInteractive, self).check_state(atoms, tol=1e-15)
        if ("cell" in old_system_changes) and (self.atoms is not None):
            max_cell_change = np.max(np.abs(atoms.cell - self.atoms.cell))
            # Do not set cell change
            if max_cell_change < self.cell_tolerance:
                old_system_changes = [sc for sc in old_system_changes if sc != "cell"]
        return old_system_changes

>>>>>>> 41bf70fc

    def calculate(
        self,
        atoms=None,
        properties=["energy"],
        system_changes=["positions", "numbers", "cell"],
    ):
        check_atoms(atoms)

        if hasattr(self, "system_changes") and self.system_changes is not None:
            system_changes = self.system_changes
            self.system_changes = None

        if not system_changes:
            # No need to calculate, calculator has stored calculated results
            return

        # Currently VaspInteractive only handles change of positions (MD-like)
        if "numbers" in system_changes:
            if self.process is not None:
                raise NotImplementedError(
                    (
                        "VaspInteractive does not support change of chemical formula. "
                        "Please create a new calculator instance or use standard Vasp calculator"
                    )
                )
        elif "cell" in system_changes:
            if self.process is not None:
                raise NotImplementedError(
                    (
                        "VaspInteractive does not support change of lattice parameters. "
                        "Set VaspInteractive.cell_tolerance to a higher value if you think it's caused by round-off error. "
                        "Otherwise, please create a new calculator instance or use standard Vasp calculator"
                    )
                )

        self.clear_results()
        if atoms is not None:
            self.atoms = atoms.copy()

        with self._txt_outstream() as out:
            self._run(self.atoms, out=out)
            self.steps += 1
            # special condition: job runs with nsw limit reached.
            # In the interactive mode, VASP won't exit until steps > nsw
            # this can be problematic if the next user input is a different position
            # so we simply run a dummy step using current positions to gracefully terminate VASP
            if self.steps >= self.incar_nsw:
                self._run(self.atoms, out=out)

        # Use overwritten `read_results` method
        self.read_results()
        return

    def read_results(self):
        """Overwrites the `read_results` from parent class.
        In the interactive mode, after each ionic SCF cycle,
        only the OUTCAR content is written, while vasprun.xml
        is completed after user input. The results are read as
        much as possible from the OUTCAR file.
        """
        # Temporarily load OUTCAR into memory
        outcar = self.load_file("OUTCAR")

        # vasprun.xml is only valid iteration when atoms finalized
        calc_xml = None
        xml_results = None
        if self.final:
            try:
                calc_xml = self._read_xml()
                xml_results = calc_xml.results
            except ReadError:
                # The xml file is not complete, try using OUTCAR only
                pass

        # Fix sorting
        if xml_results:
            xml_results["forces"] = xml_results["forces"][self.resort]
            self.results.update(xml_results)

        # OUTCAR handling part
        self.converged = self.read_convergence(lines=outcar)
        self.version = self.read_version()
        if self.version is not None:
            if _int_version(self.version) < 6:
                raise CalculatorSetupError(
                    "VaspInteractive currently only works with VASP version >= 6."
                )

        # Energy and magmom have multiple return values
        if "free_energy" not in self.results.keys():
            try:
                energy_free, energy_zero = self.read_energy(lines=outcar)
                self.results.update(dict(free_energy=energy_free, energy=energy_zero))
            except Exception:
                pass

        if "magmom" not in self.results.keys():
            try:
                magmom, magmoms = self.read_mag(lines=outcar)
                self.results.update(dict(magmom=magmom, magmoms=magmoms))
            except Exception:
                pass

        # Missing properties that are name-consistent so can use dynamic function loading
        properties = ["forces", "stress", "fermi", "nbands", "dipole"]
        for prop in properties:
            if prop not in self.results.keys():
                try:
                    # use read_xxx method to parse outcar
                    result = getattr(self, f"read_{prop}")(lines=outcar)
                    self.results[prop] = result
                except Exception:
                    # Do not add the key
                    pass

        # Manunal old keywords handling
        self.spinpol = self.read_spinpol(lines=outcar)

        # Store the parameters used for this calculation
        self._store_param_state()

    def read_all_iterations(self):
        """Parse the ionic & electronic scf cycles from OUTCAR files.
        Ideas taken from Vasp.read_number_of_iterations and Vasp.read_number_of_ionic_steps
           returns
           `n_ion_scf`: number of ionic steps
           `n_elec_scf`: list of electronic scf steps with length of n_ion

        """
        with self.load_file_iter("OUTCAR") as lines:
            n_ion_scf, n_elec_scf = parse_outcar_iterations(lines)
        return n_ion_scf, n_elec_scf

    def read_run_time(self):
        """Parse processing time from OUTCAR.
        returns (cpu_time, wall_time)
        If calculation is not finished, both are None
        """
        with self.load_file_iter("OUTCAR") as lines:
            cpu_time, wall_time = parse_outcar_time(lines)
        return cpu_time, wall_time

    def _read_vasp_version_stream(self, line):
        """Read vasp version from streamed output lines"""
        if " vasp." in line:
            self.version = line[len(" vasp.") :].split()[0]
            return True
        else:
            return False

    def finalize(self):
        """Stop the stream calculator and finalize"""
        self._force_kill_process()
        self.final = True
        return

    def __enter__(self):
        """Reset everything upon entering the context"""
        self.reset()
        return self

    def __exit__(self, type, value, traceback):
        """Exiting the context manager and reset process"""
        self.finalize()
        return

    def _force_kill_process(self):
        """Try to kill the process by soft stop. If fails, force killing it"""
        try:
            self.close()
        # Runtime exceptions can occur when file id missing etc
        # Normally we don't want this behavior but just for backward-compatibility
        except Exception as e:
            # Do not use self.txt as output stream as it may not exist at this moment
            print(
                (
                    f"Trying to close the VASP stream but encountered error: \n"
                    f"{e}\n"
                    "Will now force closing the VASP process. "
                    "The OUTCAR and vasprun.xml outputs may be incomplete"
                ),
                file=sys.stderr,
            )
            if self.process is not None:
                if self.process.poll() is None:
                    self.process.kill()
        return

    def __del__(self):
        """Explicit deconstruction, kill the process with no mercy"""
        self._force_kill_process()
        return

    def __copy__(self):
        """Overwrite the shallow copy method
        this will be the same behavior as standard shallow copy,
        while we manually put self.process to None.

        Note shallow copying the calculator won't copy the list / dict attributes
        """
        from warnings import warn

        new = type(self)()
        new.__dict__.update(self.__dict__)
        new.process = None
        warn(
            (
                "Due to thread safety, copy of the VaspInteractive calculator "
                "does not contain the reference to the VASP process."
            )
        )
        return new

    def __deepcopy__(self, memo):
        """Overwrite the deepcopy method, use deepcopy to copy every attribute except process
        see https://stackoverflow.com/questions/1500718/how-to-override-the-copy-deepcopy-operations-for-a-python-object/40484215"""
        from warnings import warn
        from copy import deepcopy

        cls = self.__class__
        new = cls.__new__(cls)
        memo[id(self)] = new
        for k, v in self.__dict__.items():
            if k != "process":
                setattr(new, k, deepcopy(v, memo))
            else:
                setattr(new, k, None)
        warn(
            (
                "Due to thread safety, deepcopy of the VaspInteractive calculator "
                "does not contain the reference to the VASP process"
            )
        )
        return new


# Following are functions parsing OUTCAR files which are not present in parent
# Vasp calculator but can he helpful for job diagnosis


def parse_outcar_iterations(lines):
    """Read the whole iteration information (ionic + electronic) from OUTCAR lines"""
    n_ion_scf = 0
    n_elec_scf = []

    for line in lines:
        if "- Iteration" in line:
            ni_, ne_ = list(map(int, re.findall(r"\d+", line)))
            if ni_ > n_ion_scf:
                n_ion_scf = ni_
                n_elec_scf.append(ne_)
            else:
                n_elec_scf[ni_ - 1] = ne_
    n_elec_scf = np.array(n_elec_scf)
    return n_ion_scf, n_elec_scf


def parse_outcar_time(lines):
    """Parse the cpu and wall time from OUTCAR.
    The mismatch between wall time and cpu time represents
    the turn-around time in VaspInteractive

    returns (cpu_time, wall_time)
    if the calculation is not finished, both will be None
    """
    cpu_time = None
    wall_time = None
    for line in lines:
        if "Total CPU time used (sec):" in line:
            cpu_time = float(line.split(":")[1].strip())
        if "Elapsed time (sec):" in line:
            wall_time = float(line.split(":")[1].strip())
    return cpu_time, wall_time


def _int_version(version_string):
    """Get int version string"""
    major = int(version_string.split(".")[0])
    return major<|MERGE_RESOLUTION|>--- conflicted
+++ resolved
@@ -397,7 +397,7 @@
                 self.process = None
             return
         
-<<<<<<< HEAD
+
     def pause_calc(self, sig=signal.SIGTSTP):
         """Pause the vasp processes by sending SIGTSTP to the master mpirun process
         """
@@ -419,7 +419,7 @@
             return
         mpi_process.send_signal(sig)
         
-=======
+
     def check_state(self, atoms, tol=1e-15):
         """Modified check_state method to allow separate check for cell tolerance"""
         old_system_changes = super(VaspInteractive, self).check_state(atoms, tol=1e-15)
@@ -430,7 +430,6 @@
                 old_system_changes = [sc for sc in old_system_changes if sc != "cell"]
         return old_system_changes
 
->>>>>>> 41bf70fc
 
     def calculate(
         self,
